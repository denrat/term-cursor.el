;;; term-cursor.el --- Change cursor shape in terminal -*- lexical-binding: t; coding: utf-8; -*-

;; Version: 0.3
;; Author: h0d
;; URL: https://github.com/h0d
;; Keywords: terminals
;; Package-Requires: ((emacs "26.1"))

;;; Commentary:

;; Send terminal escape codes to change cursor shape in TTY Emacs.
;; Using VT520 DECSCUSR (cf https://invisible-island.net/xterm/ctlseqs/ctlseqs.html).
;; Does not interfere with GUI Emacs behavior.

;;; Code:

(defgroup term-cursor nil
  "Group for term-cursor."
  :group 'terminals
  :prefix 'term-cursor-)

;; Define escape codes for different cursors
(defcustom term-cursor-block-blinking "\e[1 q"
  "The escape code sent to terminal to set the cursor as a blinking box."
  :type 'string
  :group 'term-cursor)

(defcustom term-cursor-block-steady "\e[2 q"
  "The escape code sent to terminal to set the cursor as a steady box."
  :type 'string
  :group 'term-cursor)

(defcustom term-cursor-underline-blinking "\e[3 q"
  "The escape code sent to terminal to set the cursor as a blinking underscore."
  :type 'string
  :group 'term-cursor)

(defcustom term-cursor-underline-steady "\e[4 q"
  "The escape code sent to terminal to set the cursor as a steady underscore."
  :type 'string
  :group 'term-cursor)

(defcustom term-cursor-bar-blinking "\e[5 q"
  "The escape code sent to terminal to set the cursor as a blinking bar."
  :type 'string
  :group 'term-cursor)

(defcustom term-cursor-bar-steady "\e[6 q"
  "The escape code sent to terminal to set the cursor as a steady bar."
  :type 'string
  :group 'term-cursor)

;; Current cursor evaluation
(defcustom term-cursor-triggers (list 'blink-cursor-mode-hook 'lsp-ui-doc-frame-hook)
  "Hooks to add when the variable watcher might not be enough.
That is, hooks to trigger `term-cursor--immediate'."
  :type 'list
  :group 'term-cursor)

;;;###autoload
(define-minor-mode term-cursor-mode
  "Minor mode for term-cursor."
  :group 'term-cursor
  (if term-cursor-mode
      (term-cursor-watch)
    (term-cursor-unwatch)))

;;;###autoload
(define-globalized-minor-mode global-term-cursor-mode term-cursor-mode
  (lambda ()
    (term-cursor-mode t))
  :group 'term-cursor)

(defun term-cursor--normalize (cursor)
  "Return the actual value of CURSOR.
It can sometimes be a `cons' from which we only want the first element (cf `cursor-type')."
  (if (consp cursor)
      (car cursor)
    ;; else
    cursor))

(defun term-cursor--determine-esc (cursor blink)
  "Return an escape code depending on the CURSOR and whether it should BLINK."
  (cond (;; Vertical bar
	 (eq cursor 'bar)
	 (if blink term-cursor-bar-blinking
	   term-cursor-bar-steady))
	(;; Underscore
	 (eq cursor 'hbar)
	 (if blink term-cursor-underline-blinking
	   term-cursor-underline-steady))
	(;; Box — default value
	 t
	 (if blink term-cursor-block-blinking
	   term-cursor-block-steady))))

(defun term-cursor--eval (cursor blink)
  "Send escape code to terminal according to CURSOR and whether it should BLINK."
  (unless (display-graphic-p) ; Must be in TTY
    ;; CURSOR can be a `cons' (cf. `cursor-type')
    (setq cursor
	  (term-cursor--normalize cursor))

    ;; Ask terminal to display new cursor
    (send-string-to-terminal
     (term-cursor--determine-esc cursor blink))))

(defun term-cursor--immediate ()
  "Send an escape code without waiting for `term-cursor-watcher'."
  (term-cursor--eval cursor-type blink-cursor-mode))

(defun term-cursor-watcher (_symbol cursor operation _watch)
  "Change cursor shape through escape sequences depending on CURSOR.
Waits for OPERATION to be 'set."
<<<<<<< HEAD
  ;; FIXME: investigate cursor being changed unexpectedly (e.g. with lsp-ui + js)
  (when (eq operation 'set)  ; A new value must be set to the variable
=======
  (unless (not (eq operation 'set)) ; A new value must be set to the variable
>>>>>>> d571b505
    (term-cursor--eval cursor blink-cursor-mode)))

(defun term-cursor-watch ()
  "Start reacting to cursor change."
  (add-variable-watcher 'cursor-type #'term-cursor-watcher)
  (dolist (hook term-cursor-triggers)
    (add-hook hook #'term-cursor--immediate)))

(defun term-cursor-unwatch ()
  "Stop reacting to cursor change."
  (remove-variable-watcher 'cursor-type #'term-cursor-watcher)
  (dolist (hook term-cursor-triggers)
    (remove-hook hook #'term-cursor--immediate)))

(provide 'term-cursor)

;;; term-cursor.el ends here<|MERGE_RESOLUTION|>--- conflicted
+++ resolved
@@ -112,13 +112,8 @@
 (defun term-cursor-watcher (_symbol cursor operation _watch)
   "Change cursor shape through escape sequences depending on CURSOR.
 Waits for OPERATION to be 'set."
-<<<<<<< HEAD
-  ;; FIXME: investigate cursor being changed unexpectedly (e.g. with lsp-ui + js)
   (when (eq operation 'set)  ; A new value must be set to the variable
-=======
-  (unless (not (eq operation 'set)) ; A new value must be set to the variable
->>>>>>> d571b505
-    (term-cursor--eval cursor blink-cursor-mode)))
+((term-cursor--eval cursor blink-cursor-mode)))
 
 (defun term-cursor-watch ()
   "Start reacting to cursor change."
